# .github/workflows/terraform.yml

name: 'Terraform'

on:
  push:
    branches:
      - main
  pull_request:

permissions:
  id-token: write
  contents: read
  pull-requests: write

jobs:
  terraform:
    name: 'Terraform'
    runs-on: ubuntu-latest
    environment: ${{ github.event.pull_request.base.ref || github.ref_name }}

    steps:
    - name: Checkout
      uses: actions/checkout@v4

    - name: Configure AWS Credentials
      uses: aws-actions/configure-aws-credentials@v4
      with:
        role-to-assume: ${{ secrets.AWS_ROLE_ARN }}
        aws-region: ${{ vars.AWS_REGION }}

    - name: Setup Terraform
      uses: hashicorp/setup-terraform@v3
      with:
        terraform_version: ${{ vars.TERRAFORM_VERSION }}
<<<<<<< HEAD


=======
>>>>>>> e3e2c236
      
    - name: Terraform Init
      run: |
        cd root
        terraform init \
          -backend-config="../environments/${{ github.event.pull_request.base.ref || github.ref_name }}/backend.hcl"

    - name: Terraform Validate
      run: |
        cd root
        terraform validate

    - name: Terraform Plan
      if: github.event_name == 'pull_request'
      run: |
        cd root
        terraform plan \
          -var-file="../environments/${{ github.event.pull_request.base.ref }}/terraform.tfvars" \
          -out=tfplan
      
    - name: Add Plan Comment
      if: github.event_name == 'pull_request'
      uses: actions/github-script@v7
      with:
        script: |
          const output = require('child_process').execSync('cd root && terraform show -no-color tfplan').toString()
          github.rest.issues.createComment({
            issue_number: context.issue.number,
            owner: context.repo.owner,
            repo: context.repo.repo,
            body: '```terraform\n' + output + '\n```'
          })

    - name: Terraform Apply
      if: github.ref == 'refs/heads/main' && github.event_name == 'push'
      run: |
        cd root
        terraform apply -auto-approve \
          -var-file="../environments/${{ github.ref_name }}/terraform.tfvars"<|MERGE_RESOLUTION|>--- conflicted
+++ resolved
@@ -33,11 +33,6 @@
       uses: hashicorp/setup-terraform@v3
       with:
         terraform_version: ${{ vars.TERRAFORM_VERSION }}
-<<<<<<< HEAD
-
-
-=======
->>>>>>> e3e2c236
       
     - name: Terraform Init
       run: |
